--- conflicted
+++ resolved
@@ -53,11 +53,7 @@
     int n_radii;
 
     // The square radii of the Sersic mixtures (in arcsec^2)
-<<<<<<< HEAD
     float *rad2;   //[n_radii] 
-=======
-    float *rad2;  // [n_radii] 
->>>>>>> 1eb3dfd2
 
     // ----------------------- Astrometry --------------------
     // Astrometry: scale, rotation matrices (and derivatives)
@@ -100,6 +96,10 @@
 };
 
 
+
+
+
+
 class PSFSourceGaussian {
     /*
     Describes a single Gaussian that has already been convolved
@@ -114,6 +114,8 @@
 
     // The index of the sersic radius bin this Gaussian applies to
     int sersic_radius_bin;
+	
+	
 };
 
 #endif