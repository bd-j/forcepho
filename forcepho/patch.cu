/* patch.cu

This is the data model for the Patch class on the GPU.  A Patch contains
all exposures for all bands in a patch.  It also contains per-source
astrometric information about how to convert from on-sky gaussians
to image gaussians.

PyCUDA will build this struct on the GPU side from data in the Python
Patch class (patch.py) and pass it as a pointer to each likelihood kernel
call.

TODO: decide how to fill this struct.  CUDA memcpy, or constructor kernel?

*/

#include <cstdint>

typedef float PixFloat;  // maybe put this elsewhere?

class Patch {
public:

    /* Image info */
    
    // Pixel data -- all exposures, all bands
    // Note that the pixels are organized into warp-sized compact superpixels
    // and exposures are padded to blockDim.x.
    PixFloat *data;
    PixFloat *ierr;
    PixFloat *xpix;
    PixFloat *ypix;
    PixFloat *residual;

    /* Indexing for the image data */
    // Number of bands is known from the CUDA grid size:
    //     int n_bands = gridDim.x;

    // These index the pixel arrays
<<<<<<< HEAD
    int *exposure_start;    // [expnum]
    int *exposure_N;        // [expnum]
=======
    int *exposure_start;    // [expnum]. This exposure's pixels start at exposure_start[exposure]
    int *exposure_N;        // [expnum]. This exposure has exposure_N[exposure] pixels. 
>>>>>>> 5710edc3

    // These index the exposure_start and exposure_N arrays
    // bands are indexed sequentially, not by any band ID
    // These are the expnum used elsewhere
    int16_t *band_start;    // [band]. This band's exposures start at band_start[band].
    int16_t *band_N;        // [band]. This band has band_N[band] exposures. 

    // ------------------ Source data --------------------
    // Number of active sources
    // (GPU never knows about inactive sources)
    int n_sources;

    // The number of radii we're using in our Sersic models
    int n_radii;

    // ----------------------- Astrometry --------------------
    // Astrometry: scale, rotation matrices (and derivatives)
    // See gaussmodel.py: convert_to_gaussians() for how these are used.
    // If D is a 2x2 matrix, then the index of matrix element (i,j) is:
    //      D[4*nsource*exposure + 4*source + 2*i + j]
    // (could also be an array of matrix structs if preferred)
    // The exposure indices for a band can be found from band_start and band_N
    
    // D is pixels per arcsec, d(pixel x,y)/d(sky).
    // Here the sky is in arcseconds of displacement, which differs from CW
    // because of a cos(dec)
    float *D;       // [expnum][source][2][2]

    // The Coordinate Reference Point has a pixel location and a RA/Dec
    float *crpix;   // [expnum][2] -- Image pixel
    float *crval;   // [expnum][2] -- RA/Dec 

    // CW is d(pixel x,y)/d(RA,dec) expanded around CR point
    float *CW;      // [expnum][source][2][2]

    // G is the conversion from our sky flux scale into exposure counts
    float *G;       // [expnum]  


    // --------------  PSF Gaussians  ---------------------

    // The number of PSFSourceGaussians per source per exposure
    // This number is constant for a given band, hence this array is length nbands
<<<<<<< HEAD
    int *n_psf_per_source;  // [band] // NOTE: This could have been type int8_t
=======
    int *n_psf_per_source;  //[band] // NOTE: This could have been type int8_t
>>>>>>> 5710edc3

    // Few per sersic bin per source per exposure
    // Indexing is:  TODO: Fix below
    //      psfgauss[exposure*n_psf_per_source[band]*nsource + n_psf_per_source[band]*source + psf]
    // The exposure indices for a band can be found from band_start and band_N
<<<<<<< HEAD
    PSFSourceGaussian *psfgauss;  // [expnum][source][psfgauss_per_source]
    int *psfgauss_start;  // [expnum]
    // psfgauss_N = n_psf_per_source*n_active
=======
<<<<<<< HEAD
    PSFSourceGaussian *psfgauss;   //[expnum][source][psfgauss_per_source]
    int *psfgauss_start;    //[expnum]
    // psfgauss_N = n_psf_per_source*n_active
=======
    PSFSourceGaussian *psfgauss;   [expnum][source][psfgauss_per_source]
    int *psfgauss_start;    [expnum]
    // psfgauss_N = n_psf_per_source*n_sources
>>>>>>> 1eac57d8bc391e32148fc22a7835c2c422cfbe3f
>>>>>>> 5710edc3
};






class PSFSourceGaussian {
    /*
    Describes a single Gaussian that has already been convolved
    with a source Gaussian of a certain sersic radius bin.
    */
public:

    // Gaussian parameters
    float amp;
    float xcen,ycen;
    float Cxx, Cyy, Cxy;

    // The index of the sersic radius bin this Gaussian applies to
    int sersic_radius_bin;
};<|MERGE_RESOLUTION|>--- conflicted
+++ resolved
@@ -36,13 +36,8 @@
     //     int n_bands = gridDim.x;
 
     // These index the pixel arrays
-<<<<<<< HEAD
-    int *exposure_start;    // [expnum]
-    int *exposure_N;        // [expnum]
-=======
     int *exposure_start;    // [expnum]. This exposure's pixels start at exposure_start[exposure]
     int *exposure_N;        // [expnum]. This exposure has exposure_N[exposure] pixels. 
->>>>>>> 5710edc3
 
     // These index the exposure_start and exposure_N arrays
     // bands are indexed sequentially, not by any band ID
@@ -86,31 +81,16 @@
 
     // The number of PSFSourceGaussians per source per exposure
     // This number is constant for a given band, hence this array is length nbands
-<<<<<<< HEAD
     int *n_psf_per_source;  // [band] // NOTE: This could have been type int8_t
-=======
-    int *n_psf_per_source;  //[band] // NOTE: This could have been type int8_t
->>>>>>> 5710edc3
 
     // Few per sersic bin per source per exposure
     // Indexing is:  TODO: Fix below
     //      psfgauss[exposure*n_psf_per_source[band]*nsource + n_psf_per_source[band]*source + psf]
     // The exposure indices for a band can be found from band_start and band_N
-<<<<<<< HEAD
+
     PSFSourceGaussian *psfgauss;  // [expnum][source][psfgauss_per_source]
     int *psfgauss_start;  // [expnum]
     // psfgauss_N = n_psf_per_source*n_active
-=======
-<<<<<<< HEAD
-    PSFSourceGaussian *psfgauss;   //[expnum][source][psfgauss_per_source]
-    int *psfgauss_start;    //[expnum]
-    // psfgauss_N = n_psf_per_source*n_active
-=======
-    PSFSourceGaussian *psfgauss;   [expnum][source][psfgauss_per_source]
-    int *psfgauss_start;    [expnum]
-    // psfgauss_N = n_psf_per_source*n_sources
->>>>>>> 1eac57d8bc391e32148fc22a7835c2c422cfbe3f
->>>>>>> 5710edc3
 };
 
 
