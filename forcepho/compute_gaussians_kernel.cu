--- conflicted
+++ resolved
@@ -70,15 +70,11 @@
 /// Compute the Model for one pixel from all galaxies; return the residual image
 /// The one pixel is specified with xp, yp, data.
 /// We have to enter a pointer to the whole list of ImageGaussians.
-<<<<<<< HEAD
-__device__ PixFloat ComputeResidualImage(float xp, float yp, PixFloat data, ImageGaussian * imageGauss, int n_gauss_total)
-=======
 
 // TODO: n_gauss_total is a shared scalar in the calling function, but not here.
 // Can we avoid the thread-based storage?  Max's advice is probably not.
 
 __device__ PixFloat ComputeResidualImage(float xp, float yp, PixFloat data, ImageGaussian *g, int n_gauss_total)
->>>>>>> 21a68009
 {
 
 	PixFloat residual = data;
@@ -111,13 +107,10 @@
 /// The one pixel is specified with xp, yp, and the residual*ierr^2.
 /// We have to enter a pointer to the Gaussians for this one galaxy.
 /// And we supply a pointer where we accumulate the derivatives.
-<<<<<<< HEAD
-=======
 
 // TODO: n_gal_gauss is a shared scalar in the calling function, but not here.
 // Can we avoid the thread-based storage?  Max's advice is probably not.
 
->>>>>>> 21a68009
 __device__ void ComputeGaussianDerivative(float xp, float yp, float residual_ierr2, 
             ImageGaussian *g, float * dchi2_dp, int n_gal_gauss) 
 {
@@ -418,13 +411,9 @@
     // The Proposal is a vector of Sources[n_sources]
     Source *sources = (Source *)_proposal;
 	
-<<<<<<< HEAD
-    int thisband = blockIdx.x;   // This block is doing one band
-=======
     // Now figure out which Accumulator this thread should use
     int threads_per_accum = ceilf(blockDim.x/warpSize/NUMACCUMS)*warpSize;
     int accumnum = threadIdx.x / threads_per_accum;  // We are accumulating each warp separately. 
->>>>>>> 21a68009
 	
 
     // Allocate the ImageGaussians for this band (same number for all exposures)
