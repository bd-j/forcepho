/* 
NWarps = BlockSize/WarpSize(=32)

Create chi^2 and d(chi2/dparam) in shared memory and zero them.
    chi^2[NWarps]
    dchi_dp[NWarps][NActiveGalaxy]

For each exposure:

    Create on-image Gaussians from on-sky parameters, put in shared memory
    	ImageGaussian[NGalaxy*GaussianPerGalaxy]

    For one pixel per thread (taking BlockSize steps):

    	Load Image Data
		Loop over all ImageGaussians:
		    Evaluate Gaussians to create Residual image, save in register

		Compute local_chi2 from residual image for this pixel
		Reduce local_chi2 over warp; atomic_add result to shared mem

		Loop over Active Galaxy:
		    Loop over Gaussian in this Galaxy:
				Compute local_dchi_dp and accumulate
		    Reduce local_dchi_dp over warp and atomic_add to shared dchi_dp for galaxy
	    	
*/

/*
class Patch {
    // Exposure data[], ierr[], xpix[], ypix[], astrometry
    // List of FixedGalaxy
    // Number of SkyGalaxy
	int nActiveGals; 
	int nFixedGals;
	SkyGalaxy * FixedGals;
	//..list of fixed galaxies? 
	PixFloat * data;
	PixFloat * ierr;
	PixFloat * xpix; 
	PixFloat * ypix; 
	//..astrometry? 
	PSFGaussian * psfgauss;
	int * n_psf_gauss;   // Indexed by exposure
	int * start_psf_gauss;   // Indexed by exposure
};

class SkyGalaxy {
    // On-sky galaxy parameters
	// flux: total flux
	// ra: right ascension (degrees)
	// dec: declination (degrees)
	// q, pa: axis ratio squared and position angle
	// n: sersic index
	// r: half-light radius (arcsec)
	float flux; 
	float ra; 
	float dec;
	float q; 
	float pa; 
	float n;
	float r; 
};
class Proposal {
	SkyGalaxy * ActiveGals;     // List of SkyGalaxy, input for this HMC likelihood
};

typedef struct{
	int nGauss; 
	ImageGaussian * gaussians; //List of ImageGaussians
    // TODO: May not need this to be explicit
} Galaxy;
*/  
//=================== ABOVE THIS LINE IS DEPRECATED ============

typedef float PixFloat;
#define NPARAM 7	// Number of Parameters per Galaxy, in one band 
#define MAXACTIVE 30	// Max number of active Galaxies in a patch

typedef struct {
    // 6 Gaussian parameters
	float amp;
	float xcen; 
	float ycen;
	float fxx; 
	float fyy;
	float fxy; 
	// TODO: Consider whether a dummy float will help with shared memory bank constraints
} ImageGaussian;

typedef struct {
    // 15 Jacobian elements (Image -> Sky)
    float dA_dFlux;
    float dx_dAlpha;
    float dy_dAlpha;
    float dx_dDelta;
    float dy_dDelta;
    float dA_dQ;
    float dFxx_dQ;
    float dFyy_dQ;
    float dFxy_dQ;
    float dA_dPA;
    float dFxx_dPA;
    float dFyy_dPA;
    float dFxy_dPA;
    float dA_dSersic;
    float dA_drh;
} ImageGaussianJacobian;


#define MAX_EXP_ARG 36.0

__device__ PixFloat ComputeResidualImage(float xp, float yp, PixFloat data, Patch patch, Galaxy galaxy); //NAM do we need patch, galaxy? 
{
	PixFloat residual = data;
	
	// TODO: Need to loop over Active and Fixed galaxies
	//loop over all image gaussians g. 
	for (int i = 0; i < galaxy.nGauss; i ++){ //NAM TODO nGauss may be derived from Patch class properties. 
		ImageGaussian g = galaxy.Gaussians[i]
		float dx = xp - g.xcen; 
		float dy = yp - g.ycen; 
		float vx = g.fxx * dx + g.fxy * dy;
		float vy = g.fyy * dy + g.fxy * dx;
		float exparg = dx*vx+dy*vy;
		if (exparg>MAX_EXP_ARG) continue;
		float Gp = exp(-0.5 * exparg);

		// Here are the second-order corrections to the pixel integral
		float H = 1.0 + (vx*vx + vy*vy - g.fxx - g.fyy) / 24.0; 
		float C = g.amp * Gp * H; //count in this pixel. 
		
		residual -= C; 
	}
	return residual;
}

__device__ void ComputeGaussianDerivative(pix, xp, yp, residual, gal, gauss, float * dchi2_dp) //NAM why are we passing in residual? it's been accumulated over ImageGaussians earlier... we need to repeat work here to get isolated Image Gaussian
{
	float dx = xp - gauss.xcen; 
	float dy = yp - gauss.ycen; 
	float vx = gauss.fxx * dx + gauss.fxy * dy;
	float vy = gauss.fyy * dy + gauss.fxy * dx;
	float Gp = exp(-0.5 * (dx*vx + dy*vy));
	float H = 1.0; 
	float root_det = 1.0; 			
	
	H = 1.0 + (vx*vx + vy*vy - gauss.fxx - gauss.fyy) / 24.0; 
	float C = gauss.amp * Gp * H * root_det; //count in this pixel. 
	
    float dC_dA = C / gauss.amp;
    float dC_dx = C*vx;
    float dC_dy = C*vy;
    float dC_dfx = -0.5*C*dx*dx;
    float dC_dfy = -0.5*C*dy*dy;
    float dC_dfxy = -1.0*C*dx*dy;
	
    float c_h = C / H;
    dC_dx -= c_h * (g.fxx*vx + g.fxy*vy) / 12.0;
    dC_dy -= c_h * (g.fyy*vy + g.fxy*vx) / 12.0;
    dC_dfx -= c_h * (1.0 - 2.0*dx*vx) / 24.0;
    dC_dfy -= c_h * (1.0 - 2.0*dy*vy) / 24.0;
    dC_dfxy += c_h * (dy*vx + dx*vy) / 12.0;
	
	
	 gradients += np.matmul(g.derivs, dI_dphi)
         gradients[0][:] = dC_dA[:]
         gradients[1][:] = dC_dx[:]
         gradients[2][:] = dC_dy[:]
         gradients[3][:] = dC_dfx[:]
         gradients[4][:] = dC_dfy[:]
         gradients[5][:] = dC_dfxy[:]
			 
			 
			 

    dchi2_dpim[0] += residual * dC_dA; //NAM TODO ??  is this right? 
    dchi2_dpim[1] += residual * dC_dx;
    dchi2_dpim[2] += residual * dC_dy;
    dchi2_dpim[3] += residual * dC_dfx;
    dchi2_dpim[4] += residual * dC_dfy;
    dchi2_dpim[5] += residual * dC_dfxy;

    // TODO: Multiply by Jacobian and add to dchi2_dp
}


#define NACTIVE MAXACTIVE   // Hack for now

void warpReduceSum(float *answer, float input) {
    input += __shfl_down(input, 16);
    input += __shfl_down(input,  8);
    input += __shfl_down(input,  4);
    input += __shfl_down(input,  2);
    input += __shfl_down(input,  1);
    if (threadIdx.x&31==0) *answer = input;
}

class Accumulator {
  public:
    float chi2;
    float dchi2_dp[NPARAM*NACTIVE]; //TODO: Need to figure out how to make this not compile time.

    Accumulator() {
	chi2 = 0.0;
	for (int j=0; j<NPARAM*NACTIVE; j++) dchi2_dp[j] = 0.0;
    }
    ~Accumulator() { }
    
    // Could put the Reduction code in here
    void SumChi2(float _chi2) { warpReduceSum(&chi2, _chi2); }
    void SumDChi2dp(float *_dchi2_dp, int gal) { 
	for (int j=0; j<NPARAM; j++) 
	    warpReduceSum(dchi2_dp+j+NPARAM*gal, _dchi2_dp[j]); 
    }

    /// This copies this Accumulator into another memory buffer
    inline void store(float *pchi2, float *pdchi2_dp, int nActive) {
        if (threadIdx.x==0) *pchi2 = chi2;
	for (int j=threadIdx.x; j<nActive*NPARAM; j+=BlockDim.x)
	    pdchi2_dp[j] = dchi2_dp[j];
    }

    inline void addto(Accumulator &A) {
        if (threadIdx.x==0) chi2 += A.chi2;
	for (int j=threadIdx.x; j<nActive*NPARAM; j+=BlockDim.x)
	    dchi2_dp[j] += A.dchi2_dp[j];
    }

    void coadd_and_sync(Accumulator *A, int nAcc) {
        for (int n=1; n<nAcc; n++) addto(A[n]);
	__syncthreads();
    }
};





__device__ void ConstructImageGaussian(int s, int p, Galaxy gal, matrix22 scovar, matrix22 pcovar, 
												matrix22 smean, float samp, matrix22 pmean, float pamp, float flux, ImageGaussian &gauss){
	matrix22 covar = scovar + pcovar; 
	matrix22 f = covar.inv(); 
	
	gauss.fxx = f.v11; 
	gauss.fxy = f.v21; 
	gauss.fyy = f.v22; 
	
	gauss.xcen = smean.v11 + pmean.v11; //NAM careful! 
	gauss.ycen = smean.v22 + pmean.v22; 
	
	gauss.amp = flux * samp * pamp * pow(f.det(), 0.5) / (2.0 * math.pi) ;
}

__device__ void ConstructImageJacobian(int s, int p, Galaxy gal, matrix22 scovar, matrix22 pcovar, 
												float samp, float pamp, float flux, float G, matrix22 T, matrix22 dT_dq, matrix22 dT_dpa, float da_dn, float da_dr, matrix22 CW, ImageGaussianJacobian &jacobian){

	//convolve the s-th Source component with the p-th PSF component.
	matrix22 scovar_im = T * scovar * T.T();
	matrix22 Sigma = scovar_im + pcovar; 
	matrix22 F = Sigma.inv(); 
	float detF = F.det(); 
	float K = flux * G * samp * pamp * pow(detF, 0.5) / (2.0 * math.pi); 
	
	//now get derivatives 
	//of F
	matrix22 dSigma_dq  = T * scovar * dT_dq.T() + dT_dq * scovar * T.T(); 
	matrix22 dSigma_dpa = T * scovar * dT_dpa.T() + dT_dpa * scovar * T.T(); 
	matrix22 dF_dq      = -F * dSigma_dq * F; 
	matrix22 dF_dpa     = -F * dSigma_dpa * F; 
	float ddetF_dq   = detF *  (Sigma * dF_dq).trace(); 
	float ddetF_dpa  = detF * (Sigma * dF_dpa).trace(); 
	
	//of Amplitude
    jacobian.dA_dQ = K / (2.0 * detF) * ddetF_dq;  
    jacobian.dA_dpA = K / (2.0 * detF) * ddetF_dpa;  
    jacobian.dA_dFlux = K / flux; 
    jacobian.dA_dSersic = K / am * da_dn;
    jacobian.dA_drh = K / am * da_dr;
	
	jacobian.dx_dAlpha = CW.v11; 
	jacobian.dy_dAlpha = CW.v21; 
	
	jacobian.dx_dDelta = CW.v12;
	jacobian.dy_dDelta = CW.v22; 
	
	jacobian.dFxx_dQ = dF_dq.v11;
	jacobian.dFyy_dQ = dF_dq.v22;
	jacobian.dFxy_dQ = dF_dq.v21; 

	jacobian.dFxx_dPA = dF_dpa.v11;
	jacobian.dFyy_dPA = dF_dpa.v22;
	jacobian.dFxy_dPA = dF_dpa.v21; 
}

__device__ void CreateImageGaussians(Patch * patch, Proposal * proposal, int exposure) {
	
	int tid = threadIdx.x; 
    int band = blockIdx.x;   // This block is doing one band
	
	__shared__ float G = patch->G[exposure]; 
	__shared__ float crpix[2], crval[2]; 
	//NAM TODO ugly.... 
	__shared__ matrix22 D = matrix22(patch->D[exposure][0], patch->D[exposure][1], patch->D[exposure][2], patch->D[exposure][3]);
	
	crpix[0] = patch->crpix[exposure][0];  crpix[1] = patch->crpix[exposure][1];  
	crval[0] = patch->crval[exposure][0];  crval[1] = patch->crval[exposure][1]; 
	
	int n_psf_gauss = patch->n_psf_per_source[band]; //constant per band. 
	int n_radii = patch->n_radii;
	
	while (tid < patch->n_sources * n_radii * n_psf_gauss){
        int g = tid /( n_psf_gauss * n_radii);
        int s = (tid - g * n_psf_gauss * n_radii)  / n_psf_gauss;
        int p = tid - (g * n_radii - s) * n_psf_gauss;
			
			

	    // Do the setup of the transformations		
		//Get the transformation matrix and other conversions
		matrix22 R = rot(galaxy.pa); 
		matrix22 S = scale(galaxy.q); 
		matrix22 T = D * R * S; 
		matrix22 CW = matrix22(patch.dpix_dsky[0], patch.dpix_dsky[1]);
	
		//And its derivatives with respect to scene parameters
		matrix22 dS_dq = scale_matrix_deriv(galaxy.q);
		matrix22 dR_dpa = rotation_matrix_deriv(galaxy.pa);
		matrix22 dT_dq = D * R * dS_dq; 
		matrix22 dT_dpa = D * dR_dpa * S; 	
	
	
		//get source spline and derivatives
	    smean = patch.sky_to_pix([source.ra, source.dec]) //NAM TODO	//these don't have to be matrix22s. just two numbers... 
		
		matrix22 scovar = matrix22(galaxy.covariances[s], galaxy.covariances[s]) ; //diagonal elements of this gaussian's covariance matrix for sersic index s. 
		float samp = galaxy.amplitudes[s]; 
		float da_dn = galaxy.damplitude_dsersic[s];
		float da_dr = galaxy.damplitude_drh[s] ; 

		//pull the correct flux from the multiband array
		float flux = patch.flux[blockId.x]; //NAM TODO is this right? 
		float pamp = patch.psf.amplitudes[p]; 

		//get PSF component means and covariances in the pixel space
		if (patch.psf.units[p] == 'arcsec'){
			matrix22 pcovar = D * patch.psf.covariances[p] * D.T();
			matrix22 pmean = D * patch.psf.means[p];  //these don't have to be matrix22s. just two numbers... 
		}
		else if (patch.psf.units == 'pixels'){
			matrix22 pcovar = patch.psf.covariances[p]; 
	        matrix22 pmean = stamp.psf.means[p]; //these don't have to be matrix22s. just two numbers... 
		}

    	ConstructImageGaussian(s,p,gal, T * scovar T.T(), pcovar, smean, samp, pmean, pamp, flux, imageGauss[gal*n_gal_gauss+s*n_psf_gauss+p]);

		if (gal<nActiveGals) {
    		ConstructImageJacobian(s,p,gal, scovar, pcovar, samp, pamp, flux, G, T, dT_dq, dT_dpa, da_dn, da_dr, CW, imageJacob[gal*n_gal_gauss+s*n_psf_gauss+p]);
		}
			

		tid += blockDim.x; 
	}
	
	

	
	
	
	//     for (int gal=0; gal<nActiveGals+nFixedGals; gal++) {
	// 	Patch patch = ;//NAM TODO
	//
	//     // Do the setup of the transformations
	// 	//Get the transformation matrix and other conversions
	// 	matrix22 D = matrix22(patch.scale[0], patch.scale[1]); //diagonal 2x2 matrix.
	// 	matrix22 R = rot(galaxy.pa);
	// 	matrix22 S = scale(galaxy.q);
	// 	matrix22 T = D * R * S;
	// 	matrix22 CW = matrix22(patch.dpix_dsky[0], patch.dpix_dsky[1]);
	// 	float G = patch.photocounts;
	//
	// 	//And its derivatives with respect to scene parameters
	// 	matrix22 dS_dq = scale_matrix_deriv(galaxy.q);
	// 	matrix22 dR_dpa = rotation_matrix_deriv(galaxy.pa);
	// 	matrix22 dT_dq = D * R * dS_dq;
	// 	matrix22 dT_dpa = D * dR_dpa * S;
	//
	//
	//         for (int s=0; s<patch->nSersicGauss; s++) {
	// 		//get source spline and derivatives
	// 	    smean = patch.sky_to_pix([source.ra, source.dec]) //NAM TODO	//these don't have to be matrix22s. just two numbers...
	//
	// 		matrix22 scovar = matrix22(galaxy.covariances[s], galaxy.covariances[s]) ; //diagonal elements of this gaussian's covariance matrix for sersic index s.
	// 		float samp = galaxy.amplitudes[s];
	// 		float da_dn = galaxy.damplitude_dsersic[s];
	// 		float da_dr = galaxy.damplitude_drh[s] ;
	//
	// 		//pull the correct flux from the multiband array
	// 		float flux = patch.flux[blockId.x]; //NAM TODO is this right?
	//
	//     	for (int p=0; p<n_psf_gauss; p++) {
	// 			float pamp = patch.psf.amplitudes[p];
	//
	// 			//get PSF component means and covariances in the pixel space
	// 			if (patch.psf.units[p] == 'arcsec'){
	// 				matrix22 pcovar = D * patch.psf.covariances[p] * D.T();
	// 				matrix22 pmean = D * patch.psf.means[p];  //these don't have to be matrix22s. just two numbers...
	// 			}
	// 			else if (patch.psf.units == 'pixels'){
	// 				matrix22 pcovar = patch.psf.covariances[p];
	// 		        matrix22 pmean = stamp.psf.means[p]; //these don't have to be matrix22s. just two numbers...
	// 			}
	//
	// 	    	ConstructImageGaussian(s,p,gal, T * scovar T.T(), pcovar, smean, samp, pmean, pamp, flux, imageGauss[gal*n_gal_gauss+s*n_psf_gauss+p]);
	//
	// 			if (gal<nActiveGals) {
	// 	    		ConstructImageJacobian(s,p,gal, scovar, pcovar, samp, pamp, flux, G, T, dT_dq, dT_dpa, da_dn, da_dr, CW, imageJacob[gal*n_gal_gauss+s*n_psf_gauss+p]);
	// 			}
	//     	}
	//     	}
	// }
}


// ================= Primary Proposal Kernel ========================

// Shared memory is arranged in 32 banks of 4 byte stagger
#define WARPSIZE 32

/// We are being handed pointers to a Patch structure, a Proposal structure,
<<<<<<< HEAD
/// a scalar chi2 response, and a vector dchi2_dp response
__global__ void EvaluateProposal(void *patch, void *proposal, void *pchi2, void *pdchi2_dp) {	
	
=======
/// a scalar chi2 response, and a vector dchi2_dp response.
/// The proposal is a pointer to Source[n_active] sources.
/// The response is a pointer to [band][MaxSource] responses.

__global__ void EvaluateProposal(void *_patch, void *_proposal, 
                                 void *pchi2, void *pdchi2_dp) {
    Patch *patch = (Patch *)_patch;  // We should be given this pointer

    // The Proposal is a vector of Sources[n_active]
    Source *sources = (Source *)_proposal;

>>>>>>> 1eac57d8
    int band = blockIdx.x;   // This block is doing one band
	int tid = threadIdx.x; //thread id within this block. 
    int warp = tid / WARPSIZE;  // We are accumulating in warps. NAM TODO this is a warp id within a block. I think this is right? 

    // CreateAndZeroAccumulators();
    __shared__ Accumulator accum[blockDim.x/WARPSIZE]();
	
    // Loop over Exposures
    for (e = 0; e < patch->band_N[band]; e++) {
        int exposure = patch->band_start[band] + e;
		int start_psf_gauss = patch->psfgauss_start[exposure];
		int n_gal_gauss = patch->n_psf_per_source[band] * patch->n_radii;

		__shared__ ImageGaussians imageGauss[n_gal_gauss * patch->n_sources];
		// Convention is Active first, then Fixed.
		__shared__ ImageGaussiansJacobians imageJacob[n_gal_gauss * patch->n_sources];
		// We only need the Active galaxies
        CreateImageGaussians(patch, proposal, exposure);

		__syncthreads();
	
		for (p = tid ; p < patch->exposure_N[exposure]; p += blockDim.x) {
		    int pix = patch->exposure_start[exposure] + p;

		    float xp = patch->xpix[pix];
		    float yp = patch->ypix[pix];
		    PixFloat data = patch->data[pix];
		    PixFloat ierr = patch->ierr[pix];
		    PixFloat residual = ComputeResidualImage(xp, yp, data); 
		    // This loads data and ierr, then subtracts the active
		    // and fixed Gaussians to make the residual

		    float chi2 = residual*ierr;
		    chi2 *= chi2;
		    accum[warp].SumChi2(chi2);
		    /// ReduceWarp_Add(chi2, accum[warp].chi2));
	    
		    // Now we loop over Active Galaxies and compute the derivatives
		    for (gal = 0; gal < patch.n_sources; gal++) {
		    		float dchi2_dp[NPARAM];
				for (int j=0; j<NPARAM; j++) dchi2_dp[j]=0.0;
				for (gauss = 0; ) {
				    ComputeGaussianDerivative(pix, residual, gal, gauss, dchi2_dp); 
				}
			
				accum[warp].SumDChi2dp(dchi2_dp, gal);

				///ReduceWarp_Add(dchi2_dp, accum[warp].dchi2_dp);
		    }
		}
	__syncthreads();
    }

    // Now we're done with all exposures, but we need to sum the Accumulators
    // over all warps.
    accum[0].coadd_and_sync(accum, blockDim.x/WARPSIZE);
    accum[0].store((float *)pchi2, (float *)pdchi2_dp, patch->n_sources);
    return;
}<|MERGE_RESOLUTION|>--- conflicted
+++ resolved
@@ -428,11 +428,7 @@
 #define WARPSIZE 32
 
 /// We are being handed pointers to a Patch structure, a Proposal structure,
-<<<<<<< HEAD
-/// a scalar chi2 response, and a vector dchi2_dp response
-__global__ void EvaluateProposal(void *patch, void *proposal, void *pchi2, void *pdchi2_dp) {	
-	
-=======
+
 /// a scalar chi2 response, and a vector dchi2_dp response.
 /// The proposal is a pointer to Source[n_active] sources.
 /// The response is a pointer to [band][MaxSource] responses.
@@ -444,7 +440,6 @@
     // The Proposal is a vector of Sources[n_active]
     Source *sources = (Source *)_proposal;
 
->>>>>>> 1eac57d8
     int band = blockIdx.x;   // This block is doing one band
 	int tid = threadIdx.x; //thread id within this block. 
     int warp = tid / WARPSIZE;  // We are accumulating in warps. NAM TODO this is a warp id within a block. I think this is right? 
