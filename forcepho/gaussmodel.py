--- conflicted
+++ resolved
@@ -50,130 +50,6 @@
         self.id = id
         self.gaussians = []  # length [ngalaxy*npsf]
 
-
-<<<<<<< HEAD
-@numba.njit
-def fast_inv_2x2(A):
-    '''
-    Fast inverse for a 2x2 matrix
-
-    >>> A = np.array([[0.1,-0.3],[1.5,0.9]])
-    >>> np.allclose(fast_inv(A), np.linalg.inv(A))
-    True
-    '''
-    assert A.shape == (2,2)
-    inv = np.empty_like(A)
-    
-    inv[0,0] = A[1,1]
-    inv[1,0] = -A[1,0]
-    inv[0,1] = -A[0,1]
-    inv[1,1] = A[0,0]
-    inv /= A[0,0]*A[1,1] - A[1,0]*A[0,1]
-    return inv
-
-
-@numba.njit
-def fast_det_2x2(A):
-    '''
-    Fast determinant for a 2x2 matrix.
-    
-    >>> A = np.array([[0.1,-0.3],[1.5,0.9]])
-    >>> np.allclose(fast_det_2x2(A), np.linalg.det(A))
-    True
-    '''
-    assert A.shape == (2,2)
-    return A[0,0]*A[1,1] - A[1,0]*A[0,1]
-
-
-@numba.njit
-def fast_trace_2x2(A):
-    '''
-    Fast trace for a 2x2 matrix.
-    
-    >>> A = np.array([[0.1,-0.3],[1.5,0.9]])
-    >>> np.allclose(fast_trace_2x2(A), np.trace(A))
-    True
-    '''
-    assert A.shape == (2,2)
-    return A[0,0] + A[1,1]
-
-
-@numba.njit
-def fast_dot_dot_2x2(a,b,c):
-    '''
-    Fast dot of three 2x2 matrices.
-
-    >>> A,B,C = np.random.rand(3,2,2)
-    >>> np.allclose(fast_dot_dot_2x2(A,B,C), np.dot(A, np.dot(B.C)))
-    True
-    '''
-    assert a.shape == (2,2)
-    assert b.shape == (2,2)
-    assert c.shape == (2,2)
-    
-    return np.array([[(a[0,0]*b[0,0] + a[0,1]*b[1,0])*c[0,0] + (a[0,0]*b[0,1] + a[0,1]*b[1,1])*c[1,0], (a[0,0]*b[0,0] + a[0,1]*b[1,0])*c[0,1] + (a[0,0]*b[0,1] + a[0,1]*b[1,1])*c[1,1]],
-                    [(a[1,0]*b[0,0] + a[1,1]*b[1,0])*c[0,0] + (a[1,0]*b[0,1] + a[1,1]*b[1,1])*c[1,0], (a[1,0]*b[0,0] + a[1,1]*b[1,0])*c[0,1] + (a[1,0]*b[0,1] + a[1,1]*b[1,1])*c[1,1]]])
-
-
-@numba.guvectorize([(numba.float64[:,:],numba.float64[:,:],numba.float64[:,:],numba.float64[:,:]),
-                    (numba.float32[:,:],numba.float32[:,:],numba.float32[:,:],numba.float32[:,:])],
-                   '(n,n),(n,n),(n,n)->(n,n)', nopython=True)
-def fast_matmul_matmul_2x2(A, B, C, res):
-    '''
-    Fast matmul(A, matmul(B,C)) for 2x2 matrices.
-    Obeys np.matmul broadcasting semantics as long
-    as the last two dimensions are shape (2,2).
-    
-    This is implemented as a generalized ufunc on
-    fast_dot_dot_2x2, which automatically provides
-    the broadcasting.  It does mean that we have
-    to specify the type signatures manually, though.
-    
-    >>> A,B = np.random.rand(2,2,2)
-    >>> C = np.random.rand(9,2,2)
-    >>> np.allclose(fast_matmul_matmul_2x2(A,B,C), np.matmul(A, np.matmul(B,C)))
-    True
-    >>> np.allclose(fast_matmul_matmul_2x2(A,C,B), np.matmul(A, np.matmul(C,B)))
-    True
-    >>> np.allclose(fast_matmul_matmul_2x2(C,B,A), np.matmul(C, np.matmul(B,A)))
-    True
-    '''
-    res[:] = fast_dot_dot_2x2(A,B,C)
-
-
-@numba.njit
-def _convert_to_gaussians(source_ngauss, stamp_psf_ngauss, scovar, pcovar, smean, samps, pmeans, pamps, flux):
-    '''
-    This is a helper function to `convert_to_gaussians` that wraps the nested loops
-    in a form suitable for compilation by numba.
-    '''
-    gaussians_out = [ImageGaussian()]  # bootstrap the list, so numba knows what type it will be
-    for i in range(source_ngauss):
-        for j in range(stamp_psf_ngauss):
-            gauss = ImageGaussian()
-            #gauss.id = (source.id, stamp.id, i, j)  # is this needed or just debugging?  need to add `id` field to jitclass if needed
-
-            # Convolve the jth Source component with the ith PSF component
-
-            # Covariance matrix
-            covar = scovar[i] + pcovar[j]
-            f = fast_inv_2x2(covar)
-            gauss.fxx = f[0, 0]
-            gauss.fxy = f[1, 0]
-            gauss.fyy = f[1, 1]
-
-            # Now get centers and amplitudes
-            gauss.xcen,gauss.ycen = smean + pmeans[j]
-            am, al = samps[i], pamps[j]
-            gauss.amp = flux * am * al * fast_det_2x2(f)**(0.5) / (2 * np.pi)
-
-            # And add to list of gaussians
-            gaussians_out += [gauss]           
-
-    return gaussians_out[1:]
-
-=======
->>>>>>> aadde351
 def convert_to_gaussians(source, stamp, compute_deriv=False):
     """Takes a set of source parameters into a set of ImagePlaneGaussians,
     including PSF, and keeping track of the dGaussian_dScene.
@@ -227,18 +103,9 @@
 
     gig = GaussianImageGalaxy(source.ngauss, stamp.psf.ngauss,
                               id=(source.id, stamp.id))
-<<<<<<< HEAD
-    gig.gaussians = _convert_to_gaussians(source.ngauss, stamp.psf.ngauss, scovar, pcovar, smean, samps, pmeans, pamps, flux)
-=======
-    gaussians_out = _convert_to_gaussians(source.ngauss, stamp.psf.ngauss, scovar, pcovar,
+    
+    gig.gaussians = _convert_to_gaussians(source.ngauss, stamp.psf.ngauss, scovar, pcovar,
                                           smean, samps, pmeans, pamps, flux)
-
-    for i in range(source.ngauss):
-        for j in range(stamp.psf.ngauss):
-            # Now unpack the list into the gig numpy object array
-            go = gaussians_out[i*stamp.psf.ngauss + j]
-            gig.gaussians[i,j] = go
->>>>>>> aadde351
 
     if compute_deriv:
         gig = get_gaussian_gradients(source, stamp, gig)
@@ -671,3 +538,29 @@
                       (a[0,0]*b[0,0] + a[0,1]*b[1,0])*c[0,1] + (a[0,0]*b[0,1] + a[0,1]*b[1,1])*c[1,1]],
                     [(a[1,0]*b[0,0] + a[1,1]*b[1,0])*c[0,0] + (a[1,0]*b[0,1] + a[1,1]*b[1,1])*c[1,0],
                      (a[1,0]*b[0,0] + a[1,1]*b[1,0])*c[0,1] + (a[1,0]*b[0,1] + a[1,1]*b[1,1])*c[1,1]]])
+
+
+@numba.guvectorize([(numba.float64[:,:],numba.float64[:,:],numba.float64[:,:],numba.float64[:,:]),
+                    (numba.float32[:,:],numba.float32[:,:],numba.float32[:,:],numba.float32[:,:])],
+                   '(n,n),(n,n),(n,n)->(n,n)', nopython=True)
+def fast_matmul_matmul_2x2(A, B, C, res):
+    '''
+    Fast matmul(A, matmul(B,C)) for 2x2 matrices.
+    Obeys np.matmul broadcasting semantics as long
+    as the last two dimensions are shape (2,2).
+    
+    This is implemented as a generalized ufunc on
+    fast_dot_dot_2x2, which automatically provides
+    the broadcasting.  It does mean that we have
+    to specify the type signatures manually, though.
+    
+    >>> A,B = np.random.rand(2,2,2)
+    >>> C = np.random.rand(9,2,2)
+    >>> np.allclose(fast_matmul_matmul_2x2(A,B,C), np.matmul(A, np.matmul(B,C)))
+    True
+    >>> np.allclose(fast_matmul_matmul_2x2(A,C,B), np.matmul(A, np.matmul(C,B)))
+    True
+    >>> np.allclose(fast_matmul_matmul_2x2(C,B,A), np.matmul(C, np.matmul(B,A)))
+    True
+    '''
+    res[:] = fast_dot_dot_2x2(A,B,C)