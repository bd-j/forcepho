--- conflicted
+++ resolved
@@ -7,6 +7,9 @@
 TODO: We should template this.
 */
 
+
+
+/* Testing if we don't need this:
 // Apparently binary operator overloads need to be outside the class
 class matrix22;
 
@@ -20,6 +23,7 @@
 
 /// matrix * matrix product
 inline matrix22 operator * (const matrix22& A, const matrix22& B);
+*/
 
 
 	
@@ -102,61 +106,6 @@
         v11*=s; v12*=s; v21*=s; v22*=s; return *this;
     }
 
-<<<<<<< HEAD
-=======
-	///Compute A B A, return matrix
-	inline matrix22 ABA(const matrix22& A, matrix22& B){ //mamma mia! 
-		float v11 = A.v11 * A.v11 * B.v11 + A.v11 * A.v21 * B.v12 + A.v11 * A.v12 * B.v21 + A.v12 * A.v21 * B.v22; 
-		float v12 = A.v11 * A.v12 * B.v11 + A.v11 * A.v22 * B.v12 + A.v11 * A.v11 * B.v21 + A.v12 * A.v22 * B.v22; 
-		float v21 = A.v11 * A.v21 * B.v11 + A.v11 * A.v11 * B.v12 + A.v11 * A.v22 * B.v21 + A.v21 * A.v22 * B.v22; 
-		float v22 = A.v12 * A.v21 * B.v11 + A.v21 * A.v22 * B.v12 + A.v12 * A.v22 * B.v21 + A.v11 * A.v11 * B.v22; 
-		return matrix22(v11, v12, v21, v22); 
-	}
-
-    /// Compute A A^T, return the symmetrix matrix
-    inline matrix22 AAt(const matrix22& A) {
-        float tmp = A.v11*A.v21+A.v12*A.v22;
-        return matrix22(A.v11*A.v11+A.v12*A.v12, tmp, tmp, A.v21*A.v21+A.v22*A.v22);
-    }
-    /// Compute A^T A (not the same as above!)
-    inline matrix22 AtA(const matrix22& A) {
-        float tmp = A.v11*A.v12+A.v21*A.v22;
-        return matrix22(A.v11*A.v11+A.v21*A.v21, tmp, tmp, A.v12*A.v12+A.v22*A.v22);
-    }
-
-    /// matrix^T matrix matrix triple symmetric product
-    /// This assumes A is symmetric!
-    inline matrix22 BtAB(const matrix22& A, const matrix22& B) {
-        matrix22 C = A*B;
-        float tmp = B.v11*C.v12+B.v21*C.v22;
-        return matrix22( B.v11*C.v11+B.v21*C.v21, tmp, tmp, B.v12*C.v12+B.v22*C.v22);
-    }
-    inline matrix22 BABt(const matrix22& A, const matrix22& B) {
-        matrix22 C = B*A;
-        float tmp = C.v11*B.v21+C.v12*B.v22;
-        return matrix22( C.v11*B.v11+C.v12*B.v12, tmp, tmp, C.v21*B.v21+C.v22*B.v22);
-    }
-
-    /// A vector*matrix*vector compression to a float
-    inline float vtAv(matrix22& A, float v1, float v2) {
-        return v1*v1*A.v11 + v1*v2*(A.v12+A.v21) + v2*v2*A.v22;
-    }
-	
-	/// A matrix * vector product, returning in place
-    inline void Av(matrix22& A, float * v) {
-		float v1 = v[0]; float v2 = v[1];
-		v[0] = A.v11 * v1 + A.v21 * v2; 
-		v[1] = A.v12 * v1 + A.v22 * v2; 
-    }
-	
-	/// A matrix * vector product, returning out of place
-    inline void Av(float * w, matrix22& A, float * v) {
-		float v1 = v[0]; float v2 = v[1];
-		w[0] = A.v11 * v1 + A.v21 * v2; 
-		w[1] = A.v12 * v1 + A.v22 * v2; 
-    }
-
->>>>>>> f309d690
 };
 
 
@@ -225,14 +174,14 @@
 }
 
 /// A matrix * vector product, returning in place
-inline void Av(matrix22& A, float &v) {
+inline void Av(matrix22& A, float *v) {
     float v1 = v[0]; float v2 = v[1];
     v[0] = A.v11 * v1 + A.v21 * v2; 
     v[1] = A.v12 * v1 + A.v22 * v2; 
 }
 
 /// A matrix * vector product, returning out of place
-inline void Av(float &w, matrix22& A, float &v) {
+inline void Av(float *w, matrix22& A, float *v) {
     float v1 = v[0]; float v2 = v[1];
     w[0] = A.v11 * v1 + A.v21 * v2; 
     w[1] = A.v12 * v1 + A.v22 * v2; 
